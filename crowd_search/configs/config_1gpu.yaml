
# Some shared parameters that can be referenced throughout the config.
human-radius: &human_radius 0.3
robot-radius: &robot_radius 0.3
time-step: &time_step 0.25


# Define the experiment's parameters.
training:
  num-epochs: 2000
  # The number of learning nodes should be <= the GPU count unless you're
  # doing all CPU training.
  num-learners: 1
  # The number separate processes for exploring the environment _per learner node_.
<<<<<<< HEAD
  num-explorers: 2
  # The batch size on one training node (the same for all trainers)
  batch-size: 2000
  max-storage-memory: 10000
=======
  num-explorers: 10
  # The batch size on one training node (the same for all trainers)
  batch-size: 2000
  # Set the maximum of history the storage node will hold. This sets a hard max limit
  # on memory usage:
  max-storage-memory: 20000000
>>>>>>> a3537599
  # Whether or not to write gifs of the simulation environment
  visualize-results: false
  # Optimizer configuration
  optimizer:
    type: "Adam"  # CURRENTLY UNUSED
    # This is directly passed in as **kwargs to whatever optimizer is selected.
    kwargs:
<<<<<<< HEAD
      lr: 1.0e-3
      weight_decay: 1.0e-4




=======
      lr: 0.0002
      weight_decay: 0.0
      betas: [0.9, 0.999]
>>>>>>> a3537599

# These are params sent to the crowd_sim environment
sim-environment:
  # How long to give robot to reach goal. If reached, this constitutes a timeout.
  time-limit: 60
  # The time step used to update pos + vel * (dt)
  time-step: *time_step
  # The number of humans in the simulation TODO(alex): What about a random amount?
  num-humans: 2
  
  world-width: 8.0
  world-height: 8.0
  # This could be the same as world size above, or if you want to confine the
  # goal location to a smaller region
  goal-location-width: 8.0
  goal-location-height: 8.0

# ORCA related configurations. NOTE, this is named for human planning, but
# if does take the robot(s) states into consideration.
human-motion-planner:
  # TODO(alex): Details on safety space
  safety-space: 0.0
  # The default maximum distance (center point to center point) to other agents a
  # new agent takes into account in the navigation. The larger this number, the
  # longer the running time of the simulation. If the number is too low, the
  # simulation will not be safe. Must be non-negative.
  neighbor-distance: 10.0
  # The default maximum number of other agents a new agent takes into account in the
  # navigation. The larger this number, the longer the running time of the simulation.
  # If the number is too low, the simulation will not be safe.
  max-neighbors: 10
  # The default minimal amount of time for which a new agent's velocities that are
  # computed by the simulation are safe with respect to other agents. The larger this
  # number, the sooner an agent will respond to the presence of other agents, but the
  # less freedom the agent has in choosing its velocities. Must be positive.
  time-horizon: 5.0
  # The default minimal amount of time for which a new agent's velocities that are
  # computed by the simulation are safe with respect to obstacles. The larger this
  # number, the sooner an agent will respond to the presence of obstacles, but the
  # less freedom the agent has in choosing its velocities. Must be positive.
  time-horizon-obst: 5.0
  #The default radius of a new agent. Must be non-negative.
  radius: *human_radius
  kinematics: "holonomic"
  # The default maximum speed of a new agent. Must be non-negative
  max-speed: 1.0
  # The time step of the simulation. Must be positive.
  time-step: *time_step


# The various rewards and penalities for different behavors. The penalties are
# based on social forces.
incentives: &incentives_cfg
  # Reaching goal is rewarded
  success: 20.0
  # Collision is penalized
  collision: -20
  # Keep the robot from coming to close to other agents.
  discomfort-distance: 0.2
  # TODO(alex): What is this?
  discomfort-penalty-factor: 0.5

# Define the parameters used to generate and control human agents.
human: &human_cfg
  # Use Optimal Reciprocal Collision Avoidance to model humans.
  policy: "orca"
  # Radius of circular region around human. Used to determine collisions.
  radius: *human_radius
  # The velocity human wants to accelerate to reach.
  preferred-velocity: 1.0

# Define the parameters used to generate and control the robot.
robot: &robot_cfg
  # TODO(alex): Policy name?
  policy: None
  # Radius of circular region around robot. Used to determine collisions.
  radius: *robot_radius
  preferred-velocity: 1.0


policy:
  type: "ContinuousPPO"

  # Define the various models used during training.
  models_cfg:
    # Social graph neural network.
    gnn-output-depth: &output-dim 32
    gnn: 
      # The dimension of the robot's state. The 9 values are:
      # [pos_x, pos_y, vel_x, vel_y, direction,
      # target_x, target_y, radius, preferred-velocity]
      robot-state-dimension: 4
      # The dimension of a human's observable state. The 5 values are:
      # pos_x, pos_y, vel_x, vel_y, direction.
      human-state-dimension: 5
      # The human and robot states are passed through a MLP to get equal output channels.
      # The last dimension here is used as the node channel depth in the graph network.
      mlp-layer-channels: [8, 16, *output-dim]
      # The number of layers in the graph model.
      gnn-layers: 6
    
    state-net:
      time-step: *time_step
      channel-depth: *output-dim

    value-net:
      channel-depth: *output-dim
      net-dims: [*output-dim, *output-dim, *output-dim, 1]

  robot_cfg: *robot_cfg
  human_cfg: *human_cfg
  incentive_cfg: *incentives_cfg<|MERGE_RESOLUTION|>--- conflicted
+++ resolved
@@ -12,19 +12,11 @@
   # doing all CPU training.
   num-learners: 1
   # The number separate processes for exploring the environment _per learner node_.
-<<<<<<< HEAD
   num-explorers: 2
   # The batch size on one training node (the same for all trainers)
   batch-size: 2000
-  max-storage-memory: 10000
-=======
-  num-explorers: 10
-  # The batch size on one training node (the same for all trainers)
-  batch-size: 2000
-  # Set the maximum of history the storage node will hold. This sets a hard max limit
+  max-storage-memory: 1000000
   # on memory usage:
-  max-storage-memory: 20000000
->>>>>>> a3537599
   # Whether or not to write gifs of the simulation environment
   visualize-results: false
   # Optimizer configuration
@@ -32,18 +24,9 @@
     type: "Adam"  # CURRENTLY UNUSED
     # This is directly passed in as **kwargs to whatever optimizer is selected.
     kwargs:
-<<<<<<< HEAD
-      lr: 1.0e-3
-      weight_decay: 1.0e-4
-
-
-
-
-=======
       lr: 0.0002
       weight_decay: 0.0
       betas: [0.9, 0.999]
->>>>>>> a3537599
 
 # These are params sent to the crowd_sim environment
 sim-environment:
